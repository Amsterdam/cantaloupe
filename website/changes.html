---
layout: default
---

<h2>Change Log</h2>

<<<<<<< HEAD
<h3>2.1</h3>

<ul>
  <li>Optimized JaiProcessor for tiled images.</li>
  <li>Made some aspects of JaiProcessor's JPEG and TIFF output configurable.</li>
  <li>Made Java2dProcessor's TIFF output compression configurable.</li>
  <li>Added SyslogAppenders for the application and access logs.</li>
=======
<h3>2.0.2</h3>

<ul>
  <li>Fixed a SAXParserException in KakaduProcessor that could occur on some platforms.</li>
>>>>>>> e1e014a8
</ul>

<h3>2.0.1</h3>

<ul>
  <li>Fixed FilesystemCache failing to delete incompletely-written images (as due to e.g. a broken connection).</li>
  <li>Fixed a Java2dProcessor cropping bug affecting PNG and GIF source formats.</li>
  <li>Fixed a JaiProcessor scale-to-fit-inside bug.</li>
</ul>

<h3>2.0</h3>

<ul>
  <li>Redesigned internal APIs to abstract internal processing operations away from request processing directives and leverage Java NIO, where appropriate.</li>
  <li>Added an IIIF Image API 1.1 endpoint, moving the 2.0 endpoint to <span class="filename">/iiif/2</span> to accommodate it.</li>
  <li>Added OpenJpegProcessor.</li>
  <li>Added support for SSL/TLS connections over HTTPS.</li>
  <li>Most configuration file changes are auto-detected and applied without restarting.</li>
  <li>Resolvers can be chosen dynamically using a custom Ruby delegate method.</li>
  <li>FilesystemResolver, HttpResolver, and AmazonS3Resolver can use a custom Ruby delegate method.</li>
  <li>Added support for custom service profiles in the IIIF Image API 2.0 information endpoint.</li>
  <li>Added configuration options to improve downscaling quality with Java2dProcessor and KakaduProcessor.</li>
  <li>Enhanced Java2dProcessor's efficiency with tiled source images.</li>
  <li>Added multi-resolution TIFF support to JaiProcessor.</li>
  <li>Improved the efficiency of KakaduProcessor and FfmpegProcessor.</li>
  <li>Improved the robustness of FilesystemCache.</li>
  <li>JdbcResolver and JdbcCache use a JDBC connection pool.</li>
  <li>JdbcCache uses transactions for nonatomic operations.</li>
  <li>Added an option to auto-purge missing (HTTP 404) images from the cache.</li>
  <li>Added an option to limit the pixel count of returned images, to prevent overloading the server.</li>
</ul>

<h3>1.2.1</h3>

<ul>
  <li>Fixed a bug in KakaduProcessor that caused some images to be blurry.</li>
</ul>

<h3>1.2</h3>

<ul>
  <li>Added AmazonS3Resolver.</li>
  <li>Added FfmpegProcessor.</li>
  <li>Made the <code>Content-Disposition</code> header configurable.</li>
  <li>Replaced the <code>generate_https_links</code> configuration option with the <code>base_uri</code> option.</li>
  <li>Added the <code>cache.server.resolve_first</code> configuration option.</li>
</ul>

<h3>1.1</h3>

<ul>
  <li>Added JdbcCache.</li>
  <li>Added a <code>cache.client.enabled</code> key to the config file.</li>
  <li>Switched to the Simple HTTP server.</li>
</ul>

<h3>1.0.1</h3>

<ul>
  <li>Fixed TIFF reader not being included in the JAR, affecting Java2dProcessor and JaiProcessor.</li>
</ul>

<h3>1.0</h3>

<ul>
  <li>Sped up TIFF decoding in Java2dProcessor.</li>
  <li>Added configurable logging.</li>
  <li>Added JdbcResolver.</li>
  <li>Added a configuration option to generate links using the https scheme.</li>
  <li>Added memory and VM arguments information to the landing page and startup log.</li>
</ul>

<h3>1.0-beta3</h3>

<ul>
  <li>Added client-side caching.</li>
  <li>Added HTTP Basic authentication.</li>
  <li>Added KakaduProcessor.</li>
  <li>Added a <code>sizes</code> key to IIIF information responses.</li>
  <li>Renamed ImageIoProcessor to Java2dProcessor.</li>
  <li>Java2dProcessor supports pyramidal TIFF.</li>
  <li>Improved the thread-safety of FilesystemCache.</li>
  <li>Improved the security of FilesystemResolver.</li>
  <li>Source images are streamed directly rather than being re-encoded when the
    IIIF parameters request a full-size, unmodified image.</li>
  <li>Cantaloupe is now distributed as a .zip archive.</li>
</ul>

<h3>1.0-beta2</h3>

<ul>
  <li>Added optional server-side caching via FilesystemCache.</li>
  <li>Added configurable path separators in FilesystemResolver and HttpResolver.</li>
</ul>

<h3>1.0-beta1</h3>

<ul>
  <li>First public version.</li>
</ul><|MERGE_RESOLUTION|>--- conflicted
+++ resolved
@@ -4,7 +4,6 @@
 
 <h2>Change Log</h2>
 
-<<<<<<< HEAD
 <h3>2.1</h3>
 
 <ul>
@@ -12,12 +11,12 @@
   <li>Made some aspects of JaiProcessor's JPEG and TIFF output configurable.</li>
   <li>Made Java2dProcessor's TIFF output compression configurable.</li>
   <li>Added SyslogAppenders for the application and access logs.</li>
-=======
+</ul>
+
 <h3>2.0.2</h3>
 
 <ul>
   <li>Fixed a SAXParserException in KakaduProcessor that could occur on some platforms.</li>
->>>>>>> e1e014a8
 </ul>
 
 <h3>2.0.1</h3>
