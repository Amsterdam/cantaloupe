--- conflicted
+++ resolved
@@ -109,12 +109,8 @@
             case ROTATE_270:
                 double originalY = getY();
                 setY(getX());
-<<<<<<< HEAD
-                setX(fullSize.width() - originalY - getHeight());
-=======
-                double newX = fullSize.width - originalY - getHeight();
+                double newX = fullSize.width() - originalY - getHeight();
                 setX(newX >= 0 ? newX : 0);
->>>>>>> 7dc9c179
                 // Swap width and height
                 originalW = getWidth();
                 setWidth(getHeight());
