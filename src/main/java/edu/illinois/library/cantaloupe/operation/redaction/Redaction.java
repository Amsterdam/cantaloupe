--- conflicted
+++ resolved
@@ -92,11 +92,6 @@
         if (!hasEffect()) {
             return false;
         }
-<<<<<<< HEAD
-        final Dimension resultingSize = opList.getResultingSize(fullSize);
-        final Rectangle resultingImage = new Rectangle(0, 0,
-                resultingSize.width(), resultingSize.height());
-=======
 
         Rectangle resultingImage;
         Crop crop = (Crop) opList.getFirst(Crop.class);
@@ -104,9 +99,8 @@
             resultingImage = crop.getRectangle(fullSize);
         } else {
             resultingImage = new Rectangle(
-                    0, 0, fullSize.width, fullSize.height);
+                    0, 0, fullSize.width(), fullSize.height());
         }
->>>>>>> 07e2d2dd
         return getRegion().intersects(resultingImage);
     }
 
