--- conflicted
+++ resolved
@@ -62,11 +62,7 @@
     public Parameters() {}
 
      /**
-<<<<<<< HEAD
-     * @param identifier Identifier
-=======
      * @param identifier Decoded identifier.
->>>>>>> 1680bc6c
      * @param region From URI
      * @param size From URI
      * @param rotation From URI
