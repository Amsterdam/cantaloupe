--- conflicted
+++ resolved
@@ -51,42 +51,10 @@
     private static final Logger LOGGER = LoggerFactory.
             getLogger(AbstractResource.class);
 
-<<<<<<< HEAD
+    public static final String PUBLIC_IDENTIFIER_HEADER = "X-IIIF-ID";
+
     protected static final String RESPONSE_CONTENT_DISPOSITION_QUERY_ARG =
             "response-content-disposition";
-=======
-    public static final String AUTHORIZATION_DELEGATE_METHOD = "authorized?";
-    public static final String BASE_URI_CONFIG_KEY =
-            "base_uri";
-    public static final String CLIENT_CACHE_ENABLED_CONFIG_KEY =
-            "cache.client.enabled";
-    public static final String CLIENT_CACHE_MAX_AGE_CONFIG_KEY =
-            "cache.client.max_age";
-    public static final String CLIENT_CACHE_MUST_REVALIDATE_CONFIG_KEY =
-            "cache.client.must_revalidate";
-    public static final String CLIENT_CACHE_NO_CACHE_CONFIG_KEY =
-            "cache.client.no_cache";
-    public static final String CLIENT_CACHE_NO_STORE_CONFIG_KEY =
-            "cache.client.no_store";
-    public static final String CLIENT_CACHE_NO_TRANSFORM_CONFIG_KEY =
-            "cache.client.no_transform";
-    public static final String CLIENT_CACHE_PRIVATE_CONFIG_KEY =
-            "cache.client.private";
-    public static final String CLIENT_CACHE_PROXY_REVALIDATE_CONFIG_KEY =
-            "cache.client.proxy_revalidate";
-    public static final String CLIENT_CACHE_PUBLIC_CONFIG_KEY =
-            "cache.client.public";
-    public static final String CLIENT_CACHE_SHARED_MAX_AGE_CONFIG_KEY =
-            "cache.client.shared_max_age";
-    public static final String CONTENT_DISPOSITION_CONFIG_KEY =
-            "endpoint.iiif.content_disposition";
-    public static final String MAX_PIXELS_CONFIG_KEY =
-            "max_pixels";
-    public static final String PUBLIC_IDENTIFIER_HEADER =
-            "X-IIIF-ID";
-    public static final String SLASH_SUBSTITUTE_CONFIG_KEY =
-            "slash_substitute";
->>>>>>> 4b79d9df
 
     private static final String FILENAME_CHARACTERS = "[^A-Za-z0-9._-]";
 
@@ -338,8 +306,10 @@
     }
 
     /**
-<<<<<<< HEAD
-     * @return Identifier component of the URI, decoded and ready for use.
+     * @return Decoded identifier component of the URI. N.B.: This may not be
+     *         the identifier the user supplies or sees; for that, use
+     *         {@link #getPublicIdentifier()}.
+     * @see #getPublicIdentifier()
      */
     protected Identifier getIdentifier() {
         final Map<String,Object> attrs = getRequest().getAttributes();
@@ -355,47 +325,6 @@
                 urlIdentifier, decodedIdentifier, identifier);
 
         return new Identifier(identifier);
-=======
-     * @return Value of the {@link #PUBLIC_IDENTIFIER_HEADER} header, if
-     *         available, or else the <code>identifier</code> URI path
-     *         component.
-     */
-    protected String getPublicIdentifier() {
-        final Map<String,Object> attrs = getRequest().getAttributes();
-        final String uriID = (String) attrs.get("identifier");
-        final String decodedID = Reference.decode(uriID);
-        final String reSlashedID = decodeSlashes(decodedID);
-        final String headerID = getRequest().getHeaders().getFirstValue(
-                PUBLIC_IDENTIFIER_HEADER, true);
-
-        logger.debug("Identifier requested: {} -> decoded: {} -> " +
-                        "slashes substituted: {} | {} header: {}",
-                uriID, decodedID, reSlashedID, PUBLIC_IDENTIFIER_HEADER,
-                headerID);
-
-        return (headerID != null && !headerID.isEmpty()) ?
-                headerID : reSlashedID;
-    }
-
-    protected ImageRepresentation getRepresentation(OperationList ops,
-                                                    Format sourceFormat,
-                                                    Info info,
-                                                    Disposition disposition,
-                                                    Processor proc)
-            throws IOException, ProcessorException, CacheException {
-        // Max allowed size is ignored when the processing is a no-op.
-        final long maxAllowedSize = (ops.isNoOp(sourceFormat)) ?
-                0 : Configuration.getInstance().getLong(MAX_PIXELS_CONFIG_KEY, 0);
-
-        final Dimension effectiveSize = ops.getResultingSize(info.getSize());
-        if (maxAllowedSize > 0 &&
-                effectiveSize.width * effectiveSize.height > maxAllowedSize) {
-            throw new PayloadTooLargeException();
-        }
-
-        return new ImageRepresentation(info, proc, ops, disposition,
-                isBypassingCache());
->>>>>>> 4b79d9df
     }
 
     /**
@@ -418,6 +347,28 @@
             info = proc.readImageInfo();
         }
         return info;
+    }
+
+    /**
+     * @return Value of the {@link #PUBLIC_IDENTIFIER_HEADER} header, if
+     *         available, or else the <code>identifier</code> URI path
+     *         component.
+     */
+    protected String getPublicIdentifier() {
+        final Map<String,Object> attrs = getRequest().getAttributes();
+        final String urlID = (String) attrs.get("identifier");
+        final String decodedID = Reference.decode(urlID);
+        final String reSlashedID = decodeSlashes(decodedID);
+        final String headerID = getRequest().getHeaders().getFirstValue(
+                PUBLIC_IDENTIFIER_HEADER, true);
+
+        LOGGER.debug("Identifier requested: {} -> decoded: {} -> " +
+                        "slashes substituted: {} | {} header: {}",
+                urlID, decodedID, reSlashedID, PUBLIC_IDENTIFIER_HEADER,
+                headerID);
+
+        return (headerID != null && !headerID.isEmpty()) ?
+                headerID : reSlashedID;
     }
 
     /**
