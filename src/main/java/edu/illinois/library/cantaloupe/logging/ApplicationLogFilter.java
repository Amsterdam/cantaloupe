--- conflicted
+++ resolved
@@ -11,15 +11,12 @@
 public class ApplicationLogFilter extends Filter<ILoggingEvent> {
 
     public FilterReply decide(ILoggingEvent event) {
-<<<<<<< HEAD
-=======
         // Filter out useless PDFBox log messages. Would be better to reduce
         // their level, but we can't here...
         if (event.getLoggerName().startsWith("org.apache.pdfbox") &&
                 event.getLevel().equals(Level.WARN)) {
             return FilterReply.DENY;
         }
->>>>>>> 56cbaf08
         // Filter out debug messages from the embedded Jetty server as they
         // totally overwhelm the debug log.
         if (event.getLoggerName().startsWith("org.eclipse.jetty") &&
