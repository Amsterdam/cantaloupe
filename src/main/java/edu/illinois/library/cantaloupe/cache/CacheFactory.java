package edu.illinois.library.cantaloupe.cache;

import edu.illinois.library.cantaloupe.Application;
import org.slf4j.Logger;
import org.slf4j.LoggerFactory;

public class CacheFactory {

    private static Logger logger = LoggerFactory.getLogger(CacheFactory.class);

<<<<<<< HEAD
    public static final String CACHE_CONFIG_KEY = "cache.server";
=======
    /** Singleton instance */
    private static Cache instance;
>>>>>>> 5c7e0bb7

    /**
     * @return The shared Cache Singleton, or null if a cache is not available.
     */
<<<<<<< HEAD
    public static Cache getCache() {
        try {
            String cacheName = Application.getConfiguration().
                    getString(CACHE_CONFIG_KEY);
            if (cacheName != null && cacheName.length() > 0) {
                String className = CacheFactory.class.getPackage().getName() +
                        "." + cacheName;
                Class class_ = Class.forName(className);
                return (Cache) class_.newInstance();
=======
    public static Cache getInstance() {
        if (instance == null) {
            try {
                String cacheName = Application.getConfiguration().getString("cache.server");
                if (cacheName != null && cacheName.length() > 0) {
                    String className = CacheFactory.class.getPackage().getName() +
                            "." + cacheName;
                    Class class_ = Class.forName(className);
                    synchronized (CacheFactory.class) {
                        instance = (Cache) class_.newInstance();
                    }
                }
            } catch (Exception e) {
                logger.error(e.getMessage());
>>>>>>> 5c7e0bb7
            }
        }
        return instance;
    }

}<|MERGE_RESOLUTION|>--- conflicted
+++ resolved
@@ -8,18 +8,19 @@
 
     private static Logger logger = LoggerFactory.getLogger(CacheFactory.class);
 
-<<<<<<< HEAD
     public static final String CACHE_CONFIG_KEY = "cache.server";
-=======
+
     /** Singleton instance */
     private static Cache instance;
->>>>>>> 5c7e0bb7
 
     /**
+     * Provides access to the shared Cache instance. This methods respects
+     * live changes in application configuration, mostly for the sake of
+     * testing.
+     *
      * @return The shared Cache Singleton, or null if a cache is not available.
      */
-<<<<<<< HEAD
-    public static Cache getCache() {
+    public static synchronized Cache getInstance() {
         try {
             String cacheName = Application.getConfiguration().
                     getString(CACHE_CONFIG_KEY);
@@ -27,24 +28,16 @@
                 String className = CacheFactory.class.getPackage().getName() +
                         "." + cacheName;
                 Class class_ = Class.forName(className);
-                return (Cache) class_.newInstance();
-=======
-    public static Cache getInstance() {
-        if (instance == null) {
-            try {
-                String cacheName = Application.getConfiguration().getString("cache.server");
-                if (cacheName != null && cacheName.length() > 0) {
-                    String className = CacheFactory.class.getPackage().getName() +
-                            "." + cacheName;
-                    Class class_ = Class.forName(className);
-                    synchronized (CacheFactory.class) {
-                        instance = (Cache) class_.newInstance();
-                    }
+                if (instance == null ||
+                        !instance.getClass().getSimpleName().equals(className)) {
+                    instance = (Cache) class_.newInstance();
                 }
-            } catch (Exception e) {
-                logger.error(e.getMessage());
->>>>>>> 5c7e0bb7
+            } else {
+                instance = null;
             }
+        } catch (Exception e) {
+            logger.error(e.getMessage());
+            instance = null;
         }
         return instance;
     }
